Features:
+ Add capturing payments api endpoint DONE v0.3.0-Beta
+ Add cancel payments api endpoint    DONE v0.3.0-Beta
+ Add refund payments api endpoint    DONE v0.3.0-Beta
+ Add configurable currencies
+ Store money as int64 in database
+ Add GraphQL integration
+ Add a payment repository, to keep track of captured and refunded amount etc.

Chores:
* Remove debug messages from vipps sdk
<<<<<<< HEAD
* Refactor getting order final amount to a method
=======
* Fix price formatting (too many decimals)
>>>>>>> b364fdd2


Stores v1.2.0:
Authenticated with certain permission can create stores. Stores can be used to create 
product catalog where products have stock. Stores may have reviews and followers.<|MERGE_RESOLUTION|>--- conflicted
+++ resolved
@@ -9,12 +9,8 @@
 
 Chores:
 * Remove debug messages from vipps sdk
-<<<<<<< HEAD
 * Refactor getting order final amount to a method
-=======
 * Fix price formatting (too many decimals)
->>>>>>> b364fdd2
-
 
 Stores v1.2.0:
 Authenticated with certain permission can create stores. Stores can be used to create 
